// Discordgo - Discord bindings for Go
// Available at https://github.com/bwmarrin/discordgo

// Copyright 2015-2016 Bruce Marriner <bruce@sqls.net>.  All rights reserved.
// Use of this source code is governed by a BSD-style
// license that can be found in the LICENSE file.

// This file contains code related to state tracking.  If enabled, state
// tracking will capture the initial READY packet and many other websocket
// events and maintain an in-memory state of of guilds, channels, users, and
// so forth.  This information can be accessed through the Session.State struct.

package discordgo

import (
	"errors"
	"sort"
	"sync"
)

// ErrNilState is returned when the state is nil.
var ErrNilState = errors.New("state not instantiated, please use discordgo.New() or assign Session.State")

// ErrStateNotFound is returned when the state cache
// requested is not found
var ErrStateNotFound = errors.New("state cache not found")

// ErrMessageIncompletePermissions is returned when the message
// requested for permissions does not contain enough data to
// generate the permissions.
var ErrMessageIncompletePermissions = errors.New("message incomplete, unable to determine permissions")

// A State contains the current known state.
// As discord sends this in a READY blob, it seems reasonable to simply
// use that struct as the data store.
type State struct {
	sync.RWMutex
	Ready

	// MaxMessageCount represents how many messages per channel the state will store.
	MaxMessageCount int
	TrackChannels   bool
	TrackEmojis     bool
	TrackMembers    bool
	TrackRoles      bool
	TrackVoice      bool
	TrackPresences  bool

	guildMap   map[string]*Guild
	channelMap map[string]*Channel
	memberMap  map[string]map[string]*Member
}

// NewState creates an empty state.
func NewState() *State {
	return &State{
		Ready: Ready{
			PrivateChannels: []*Channel{},
			Guilds:          []*Guild{},
		},
		TrackChannels:  true,
		TrackEmojis:    true,
		TrackMembers:   true,
		TrackRoles:     true,
		TrackVoice:     true,
		TrackPresences: true,
		guildMap:       make(map[string]*Guild),
		channelMap:     make(map[string]*Channel),
		memberMap:      make(map[string]map[string]*Member),
	}
}

func (s *State) createMemberMap(guild *Guild) {
	members := make(map[string]*Member)
	for _, m := range guild.Members {
		members[m.User.ID] = m
	}
	s.memberMap[guild.ID] = members
}

// GuildAdd adds a guild to the current world state, or
// updates it if it already exists.
func (s *State) GuildAdd(guild *Guild) error {
	if s == nil {
		return ErrNilState
	}

	s.Lock()
	defer s.Unlock()

	// Update the channels to point to the right guild, adding them to the channelMap as we go
	for _, c := range guild.Channels {
		s.channelMap[c.ID] = c
	}

	// If this guild contains a new member slice, we must regenerate the member map so the pointers stay valid
	if guild.Members != nil {
		s.createMemberMap(guild)
	} else if _, ok := s.memberMap[guild.ID]; !ok {
		// Even if we have no new member slice, we still initialize the member map for this guild if it doesn't exist
		s.memberMap[guild.ID] = make(map[string]*Member)
	}

	if g, ok := s.guildMap[guild.ID]; ok {
		// We are about to replace `g` in the state with `guild`, but first we need to
		// make sure we preserve any fields that the `guild` doesn't contain from `g`.
		if guild.MemberCount == 0 {
			guild.MemberCount = g.MemberCount
		}
		if guild.Roles == nil {
			guild.Roles = g.Roles
		}
		if guild.Emojis == nil {
			guild.Emojis = g.Emojis
		}
		if guild.Members == nil {
			guild.Members = g.Members
		}
		if guild.Presences == nil {
			guild.Presences = g.Presences
		}
		if guild.Channels == nil {
			guild.Channels = g.Channels
		}
		if guild.VoiceStates == nil {
			guild.VoiceStates = g.VoiceStates
		}
		*g = *guild
		return nil
	}

	s.Guilds = append(s.Guilds, guild)
	s.guildMap[guild.ID] = guild

	return nil
}

// GuildRemove removes a guild from current world state.
func (s *State) GuildRemove(guild *Guild) error {
	if s == nil {
		return ErrNilState
	}

	_, err := s.Guild(guild.ID)
	if err != nil {
		return err
	}

	s.Lock()
	defer s.Unlock()

	delete(s.guildMap, guild.ID)

	for i, g := range s.Guilds {
		if g.ID == guild.ID {
			s.Guilds = append(s.Guilds[:i], s.Guilds[i+1:]...)
			return nil
		}
	}

	return nil
}

// Guild gets a guild by ID.
// Useful for querying if @me is in a guild:
//     _, err := discordgo.Session.State.Guild(guildID)
//     isInGuild := err == nil
func (s *State) Guild(guildID string) (*Guild, error) {
	if s == nil {
		return nil, ErrNilState
	}

	s.RLock()
	defer s.RUnlock()

	if g, ok := s.guildMap[guildID]; ok {
		return g, nil
	}

	return nil, ErrStateNotFound
}

// PresenceAdd adds a presence to the current world state, or
// updates it if it already exists.
func (s *State) PresenceAdd(guildID string, presence *Presence) error {
	if s == nil {
		return ErrNilState
	}

	guild, err := s.Guild(guildID)
	if err != nil {
		return err
	}

	s.Lock()
	defer s.Unlock()

<<<<<<< HEAD
	for index := range guild.Presences {
		if guild.Presences[index].User.ID != presence.User.ID {
			continue
		}
=======
	for i, p := range guild.Presences {
		if p.User.ID == presence.User.ID {
			//guild.Presences[i] = presence

			//Update status
			guild.Presences[i].Activities = presence.Activities
			if presence.Status != "" {
				guild.Presences[i].Status = presence.Status
			}
>>>>>>> d4d47b65

		guild.Presences[index].Game = presence.Game
		guild.Presences[index].Roles = presence.Roles

		if presence.User.Avatar != "" {
			guild.Presences[index].User.Avatar = presence.User.Avatar
		}
		if presence.User.Discriminator != "" {
			guild.Presences[index].User.Discriminator = presence.User.Discriminator
		}
		if presence.User.Email != "" {
			guild.Presences[index].User.Email = presence.User.Email
		}
		if presence.User.Token != "" {
			guild.Presences[index].User.Token = presence.User.Token
		}
		if presence.User.Username != "" {
			guild.Presences[index].User.Username = presence.User.Username
		}
		if presence.Nick != "" {
			guild.Presences[index].Nick = presence.Nick
		}
		if presence.Status != "" {
			guild.Presences[index].Status = presence.Status
		}

		return nil
	}

	guild.Presences = append(guild.Presences, presence)
	return nil
}

// PresenceRemove removes a presence from the current world state.
func (s *State) PresenceRemove(guildID string, presence *Presence) error {
	if s == nil {
		return ErrNilState
	}

	guild, err := s.Guild(guildID)
	if err != nil {
		return err
	}

	s.Lock()
	defer s.Unlock()

	for i, p := range guild.Presences {
		if p.User.ID == presence.User.ID {
			guild.Presences = append(guild.Presences[:i], guild.Presences[i+1:]...)
			return nil
		}
	}

	return ErrStateNotFound
}

// Presence gets a presence by ID from a guild.
func (s *State) Presence(guildID, userID string) (*Presence, error) {
	if s == nil {
		return nil, ErrNilState
	}

	guild, err := s.Guild(guildID)
	if err != nil {
		return nil, err
	}

	for _, p := range guild.Presences {
		if p.User.ID == userID {
			return p, nil
		}
	}

	return nil, ErrStateNotFound
}

// TODO: Consider moving Guild state update methods onto *Guild.

// MemberAdd adds a member to the current world state, or
// updates it if it already exists.
func (s *State) MemberAdd(member *Member) error {
	if s == nil {
		return ErrNilState
	}

	guild, err := s.Guild(member.GuildID)
	if err != nil {
		return err
	}

	s.Lock()
	defer s.Unlock()

	members, ok := s.memberMap[member.GuildID]
	if !ok {
		return ErrStateNotFound
	}

	m, ok := members[member.User.ID]
	if !ok {
		members[member.User.ID] = member
		guild.Members = append(guild.Members, member)
	} else {
		// We are about to replace `m` in the state with `member`, but first we need to
		// make sure we preserve any fields that the `member` doesn't contain from `m`.
		if member.JoinedAt == "" {
			member.JoinedAt = m.JoinedAt
		}
		*m = *member
	}

	return nil
}

// MemberRemove removes a member from current world state.
func (s *State) MemberRemove(member *Member) error {
	if s == nil {
		return ErrNilState
	}

	guild, err := s.Guild(member.GuildID)
	if err != nil {
		return err
	}

	s.Lock()
	defer s.Unlock()

	members, ok := s.memberMap[member.GuildID]
	if !ok {
		return ErrStateNotFound
	}

	_, ok = members[member.User.ID]
	if !ok {
		return ErrStateNotFound
	}
	delete(members, member.User.ID)

	for i, m := range guild.Members {
		if m.User.ID == member.User.ID {
			guild.Members = append(guild.Members[:i], guild.Members[i+1:]...)
			return nil
		}
	}

	return ErrStateNotFound
}

// Member gets a member by ID from a guild.
func (s *State) Member(guildID, userID string) (*Member, error) {
	if s == nil {
		return nil, ErrNilState
	}

	s.RLock()
	defer s.RUnlock()

	members, ok := s.memberMap[guildID]
	if !ok {
		return nil, ErrStateNotFound
	}

	m, ok := members[userID]
	if ok {
		return m, nil
	}

	return nil, ErrStateNotFound
}

// RoleAdd adds a role to the current world state, or
// updates it if it already exists.
func (s *State) RoleAdd(guildID string, role *Role) error {
	if s == nil {
		return ErrNilState
	}

	guild, err := s.Guild(guildID)
	if err != nil {
		return err
	}

	s.Lock()
	defer s.Unlock()

	for i, r := range guild.Roles {
		if r.ID == role.ID {
			guild.Roles[i] = role
			return nil
		}
	}

	guild.Roles = append(guild.Roles, role)
	return nil
}

// RoleRemove removes a role from current world state by ID.
func (s *State) RoleRemove(guildID, roleID string) error {
	if s == nil {
		return ErrNilState
	}

	guild, err := s.Guild(guildID)
	if err != nil {
		return err
	}

	s.Lock()
	defer s.Unlock()

	for i, r := range guild.Roles {
		if r.ID == roleID {
			guild.Roles = append(guild.Roles[:i], guild.Roles[i+1:]...)
			return nil
		}
	}

	return ErrStateNotFound
}

// Role gets a role by ID from a guild.
func (s *State) Role(guildID, roleID string) (*Role, error) {
	if s == nil {
		return nil, ErrNilState
	}

	guild, err := s.Guild(guildID)
	if err != nil {
		return nil, err
	}

	s.RLock()
	defer s.RUnlock()

	for _, r := range guild.Roles {
		if r.ID == roleID {
			return r, nil
		}
	}

	return nil, ErrStateNotFound
}

// ChannelAdd adds a channel to the current world state, or
// updates it if it already exists.
// Channels may exist either as PrivateChannels or inside
// a guild.
func (s *State) ChannelAdd(channel *Channel) error {
	if s == nil {
		return ErrNilState
	}

	s.Lock()
	defer s.Unlock()

	// If the channel exists, replace it
	if c, ok := s.channelMap[channel.ID]; ok {
		if channel.Messages == nil {
			channel.Messages = c.Messages
		}
		if channel.PermissionOverwrites == nil {
			channel.PermissionOverwrites = c.PermissionOverwrites
		}

		*c = *channel
		return nil
	}

	if channel.Type == ChannelTypeDM || channel.Type == ChannelTypeGroupDM {
		s.PrivateChannels = append(s.PrivateChannels, channel)
	} else {
		guild, ok := s.guildMap[channel.GuildID]
		if !ok {
			return ErrStateNotFound
		}

		guild.Channels = append(guild.Channels, channel)
	}

	s.channelMap[channel.ID] = channel

	return nil
}

// ChannelRemove removes a channel from current world state.
func (s *State) ChannelRemove(channel *Channel) error {
	if s == nil {
		return ErrNilState
	}

	_, err := s.Channel(channel.ID)
	if err != nil {
		return err
	}

	if channel.Type == ChannelTypeDM || channel.Type == ChannelTypeGroupDM {
		s.Lock()
		defer s.Unlock()

		for i, c := range s.PrivateChannels {
			if c.ID == channel.ID {
				s.PrivateChannels = append(s.PrivateChannels[:i], s.PrivateChannels[i+1:]...)
				break
			}
		}
	} else {
		guild, err := s.Guild(channel.GuildID)
		if err != nil {
			return err
		}

		s.Lock()
		defer s.Unlock()

		for i, c := range guild.Channels {
			if c.ID == channel.ID {
				guild.Channels = append(guild.Channels[:i], guild.Channels[i+1:]...)
				break
			}
		}
	}

	delete(s.channelMap, channel.ID)

	return nil
}

// GuildChannel gets a channel by ID from a guild.
// This method is Deprecated, use Channel(channelID)
func (s *State) GuildChannel(guildID, channelID string) (*Channel, error) {
	return s.Channel(channelID)
}

// PrivateChannel gets a private channel by ID.
// This method is Deprecated, use Channel(channelID)
func (s *State) PrivateChannel(channelID string) (*Channel, error) {
	return s.Channel(channelID)
}

// Channel gets a channel by ID, it will look in all guilds and private channels.
func (s *State) Channel(channelID string) (*Channel, error) {
	if s == nil {
		return nil, ErrNilState
	}

	s.RLock()
	defer s.RUnlock()

	if c, ok := s.channelMap[channelID]; ok {
		return c, nil
	}

	return nil, ErrStateNotFound
}

// Emoji returns an emoji for a guild and emoji id.
func (s *State) Emoji(guildID, emojiID string) (*Emoji, error) {
	if s == nil {
		return nil, ErrNilState
	}

	guild, err := s.Guild(guildID)
	if err != nil {
		return nil, err
	}

	s.RLock()
	defer s.RUnlock()

	for _, e := range guild.Emojis {
		if e.ID == emojiID {
			return e, nil
		}
	}

	return nil, ErrStateNotFound
}

// EmojiAdd adds an emoji to the current world state.
func (s *State) EmojiAdd(guildID string, emoji *Emoji) error {
	if s == nil {
		return ErrNilState
	}

	guild, err := s.Guild(guildID)
	if err != nil {
		return err
	}

	s.Lock()
	defer s.Unlock()

	for i, e := range guild.Emojis {
		if e.ID == emoji.ID {
			guild.Emojis[i] = emoji
			return nil
		}
	}

	guild.Emojis = append(guild.Emojis, emoji)
	return nil
}

// EmojisAdd adds multiple emojis to the world state.
func (s *State) EmojisAdd(guildID string, emojis []*Emoji) error {
	for _, e := range emojis {
		if err := s.EmojiAdd(guildID, e); err != nil {
			return err
		}
	}
	return nil
}

// MessageAdd adds a message to the current world state, or updates it if it exists.
// If the channel cannot be found, the message is discarded.
// Messages are kept in state up to s.MaxMessageCount per channel.
func (s *State) MessageAdd(message *Message) error {
	if s == nil {
		return ErrNilState
	}

	c, err := s.Channel(message.ChannelID)
	if err != nil {
		return err
	}

	s.Lock()
	defer s.Unlock()

	// If the message exists, merge in the new message contents.
	for _, m := range c.Messages {
		if m.ID == message.ID {
			if message.Content != "" {
				m.Content = message.Content
			}
			if message.EditedTimestamp != "" {
				m.EditedTimestamp = message.EditedTimestamp
			}
			if message.Mentions != nil {
				m.Mentions = message.Mentions
			}
			if message.Embeds != nil {
				m.Embeds = message.Embeds
			}
			if message.Attachments != nil {
				m.Attachments = message.Attachments
			}
			if message.Timestamp != "" {
				m.Timestamp = message.Timestamp
			}
			if message.Author != nil {
				m.Author = message.Author
			}

			return nil
		}
	}

	c.Messages = append(c.Messages, message)

	if len(c.Messages) > s.MaxMessageCount {
		c.Messages = c.Messages[len(c.Messages)-s.MaxMessageCount:]
	}
	return nil
}

// MessageRemove removes a message from the world state.
func (s *State) MessageRemove(message *Message) error {
	if s == nil {
		return ErrNilState
	}

	return s.messageRemoveByID(message.ChannelID, message.ID)
}

// messageRemoveByID removes a message by channelID and messageID from the world state.
func (s *State) messageRemoveByID(channelID, messageID string) error {
	c, err := s.Channel(channelID)
	if err != nil {
		return err
	}

	s.Lock()
	defer s.Unlock()

	for i, m := range c.Messages {
		if m.ID == messageID {
			c.Messages = append(c.Messages[:i], c.Messages[i+1:]...)
			return nil
		}
	}

	return ErrStateNotFound
}

func (s *State) voiceStateUpdate(update *VoiceStateUpdate) error {
	guild, err := s.Guild(update.GuildID)
	if err != nil {
		return err
	}

	s.Lock()
	defer s.Unlock()

	// Handle Leaving Channel
	if update.ChannelID == "" {
		for i, state := range guild.VoiceStates {
			if state.UserID == update.UserID {
				guild.VoiceStates = append(guild.VoiceStates[:i], guild.VoiceStates[i+1:]...)
				return nil
			}
		}
	} else {
		for i, state := range guild.VoiceStates {
			if state.UserID == update.UserID {
				guild.VoiceStates[i] = update.VoiceState
				return nil
			}
		}

		guild.VoiceStates = append(guild.VoiceStates, update.VoiceState)
	}

	return nil
}

// VoiceState gets a VoiceState by guild and user ID.
func (s *State) VoiceState(guildID, userID string) (*VoiceState, error) {
	if s == nil {
		return nil, ErrNilState
	}

	guild, err := s.Guild(guildID)
	if err != nil {
		return nil, err
	}

	for _, state := range guild.VoiceStates {
		if state.UserID == userID {
			return state, nil
		}
	}

	return nil, ErrStateNotFound
}

// Message gets a message by channel and message ID.
func (s *State) Message(channelID, messageID string) (*Message, error) {
	if s == nil {
		return nil, ErrNilState
	}

	c, err := s.Channel(channelID)
	if err != nil {
		return nil, err
	}

	s.RLock()
	defer s.RUnlock()

	for _, m := range c.Messages {
		if m.ID == messageID {
			return m, nil
		}
	}

	return nil, ErrStateNotFound
}

// OnReady takes a Ready event and updates all internal state.
func (s *State) onReady(se *Session, r *Ready) (err error) {
	if s == nil {
		return ErrNilState
	}

	s.Lock()
	defer s.Unlock()

	// We must track at least the current user for Voice, even
	// if state is disabled, store the bare essentials.
	if !se.StateEnabled {
		ready := Ready{
			Version:   r.Version,
			SessionID: r.SessionID,
			User:      r.User,
		}

		s.Ready = ready

		return nil
	}

	s.Ready = *r

	for _, g := range s.Guilds {
		s.guildMap[g.ID] = g
		s.createMemberMap(g)

		for _, c := range g.Channels {
			s.channelMap[c.ID] = c
		}
	}

	for _, c := range s.PrivateChannels {
		s.channelMap[c.ID] = c
	}

	return nil
}

// OnInterface handles all events related to states.
func (s *State) OnInterface(se *Session, i interface{}) (err error) {
	if s == nil {
		return ErrNilState
	}

	r, ok := i.(*Ready)
	if ok {
		return s.onReady(se, r)
	}

	if !se.StateEnabled {
		return nil
	}

	switch t := i.(type) {
	case *GuildCreate:
		err = s.GuildAdd(t.Guild)
	case *GuildUpdate:
		err = s.GuildAdd(t.Guild)
	case *GuildDelete:
		err = s.GuildRemove(t.Guild)
	case *GuildMemberAdd:
		// Updates the MemberCount of the guild.
		guild, err := s.Guild(t.Member.GuildID)
		if err != nil {
			return err
		}
		guild.MemberCount++

		// Caches member if tracking is enabled.
		if s.TrackMembers {
			err = s.MemberAdd(t.Member)
		}
	case *GuildMemberUpdate:
		if s.TrackMembers {
			err = s.MemberAdd(t.Member)
		}
	case *GuildMemberRemove:
		// Updates the MemberCount of the guild.
		guild, err := s.Guild(t.Member.GuildID)
		if err != nil {
			return err
		}
		guild.MemberCount--

		// Removes member from the cache if tracking is enabled.
		if s.TrackMembers {
			err = s.MemberRemove(t.Member)
		}
	case *GuildMembersChunk:
		if s.TrackMembers {
			for i := range t.Members {
				t.Members[i].GuildID = t.GuildID
				err = s.MemberAdd(t.Members[i])
			}
		}

		if s.TrackPresences {
			for _, p := range t.Presences {
				err = s.PresenceAdd(t.GuildID, p)
			}
		}
	case *GuildRoleCreate:
		if s.TrackRoles {
			err = s.RoleAdd(t.GuildID, t.Role)
		}
	case *GuildRoleUpdate:
		if s.TrackRoles {
			err = s.RoleAdd(t.GuildID, t.Role)
		}
	case *GuildRoleDelete:
		if s.TrackRoles {
			err = s.RoleRemove(t.GuildID, t.RoleID)
		}
	case *GuildEmojisUpdate:
		if s.TrackEmojis {
			err = s.EmojisAdd(t.GuildID, t.Emojis)
		}
	case *ChannelCreate:
		if s.TrackChannels {
			err = s.ChannelAdd(t.Channel)
		}
	case *ChannelUpdate:
		if s.TrackChannels {
			err = s.ChannelAdd(t.Channel)
		}
	case *ChannelDelete:
		if s.TrackChannels {
			err = s.ChannelRemove(t.Channel)
		}
	case *MessageCreate:
		if s.MaxMessageCount != 0 {
			err = s.MessageAdd(t.Message)
		}
	case *MessageUpdate:
		if s.MaxMessageCount != 0 {
			var old *Message
			old, err = s.Message(t.ChannelID, t.ID)
			if err == nil {
				oldCopy := *old
				t.BeforeUpdate = &oldCopy
			}

			err = s.MessageAdd(t.Message)
		}
	case *MessageDelete:
		if s.MaxMessageCount != 0 {
			var old *Message
			old, err = s.Message(t.ChannelID, t.ID)
			if err == nil {
				oldCopy := *old
				t.BeforeDelete = &oldCopy
			}

			err = s.MessageRemove(t.Message)
		}
	case *MessageDeleteBulk:
		if s.MaxMessageCount != 0 {
			for _, mID := range t.Messages {
				s.messageRemoveByID(t.ChannelID, mID)
			}
		}
	case *VoiceStateUpdate:
		if s.TrackVoice {
			var old *VoiceState
			old, err = s.VoiceState(t.GuildID, t.UserID)
			if err == nil {
				oldCopy := *old
				t.BeforeUpdate = &oldCopy
			}

			err = s.voiceStateUpdate(t)
		}
	case *PresenceUpdate:
		if s.TrackPresences {
			s.PresenceAdd(t.GuildID, &t.Presence)
		}
		if s.TrackMembers {
			if t.Status == StatusOffline {
				return
			}

			var m *Member
			m, err = s.Member(t.GuildID, t.User.ID)

			if err != nil {
				// Member not found; this is a user coming online
				m = &Member{
					GuildID: t.GuildID,
					User:    t.User,
				}
			} else {
				if t.User.Username != "" {
					m.User.Username = t.User.Username
				}
			}

			err = s.MemberAdd(m)
		}

	}

	return
}

// UserChannelPermissions returns the permission of a user in a channel.
// userID    : The ID of the user to calculate permissions for.
// channelID : The ID of the channel to calculate permission for.
func (s *State) UserChannelPermissions(userID, channelID string) (apermissions int64, err error) {
	if s == nil {
		return 0, ErrNilState
	}

	channel, err := s.Channel(channelID)
	if err != nil {
		return
	}

	guild, err := s.Guild(channel.GuildID)
	if err != nil {
		return
	}

	member, err := s.Member(guild.ID, userID)
	if err != nil {
		return
	}

	return memberPermissions(guild, channel, userID, member.Roles), nil
}

// MessagePermissions returns the permissions of the author of the message
// in the channel in which it was sent.
func (s *State) MessagePermissions(message *Message) (apermissions int64, err error) {
	if s == nil {
		return 0, ErrNilState
	}

	if message.Author == nil || message.Member == nil {
		return 0, ErrMessageIncompletePermissions
	}

	channel, err := s.Channel(message.ChannelID)
	if err != nil {
		return
	}

	guild, err := s.Guild(channel.GuildID)
	if err != nil {
		return
	}

	return memberPermissions(guild, channel, message.Author.ID, message.Member.Roles), nil
}

// UserColor returns the color of a user in a channel.
// While colors are defined at a Guild level, determining for a channel is more useful in message handlers.
// 0 is returned in cases of error, which is the color of @everyone.
// userID    : The ID of the user to calculate the color for.
// channelID   : The ID of the channel to calculate the color for.
func (s *State) UserColor(userID, channelID string) int {
	if s == nil {
		return 0
	}

	channel, err := s.Channel(channelID)
	if err != nil {
		return 0
	}

	guild, err := s.Guild(channel.GuildID)
	if err != nil {
		return 0
	}

	member, err := s.Member(guild.ID, userID)
	if err != nil {
		return 0
	}

	return firstRoleColorColor(guild, member.Roles)
}

// MessageColor returns the color of the author's name as displayed
// in the client associated with this message.
func (s *State) MessageColor(message *Message) int {
	if s == nil {
		return 0
	}

	if message.Member == nil || message.Member.Roles == nil {
		return 0
	}

	channel, err := s.Channel(message.ChannelID)
	if err != nil {
		return 0
	}

	guild, err := s.Guild(channel.GuildID)
	if err != nil {
		return 0
	}

	return firstRoleColorColor(guild, message.Member.Roles)
}

func firstRoleColorColor(guild *Guild, memberRoles []string) int {
	roles := Roles(guild.Roles)
	sort.Sort(roles)

	for _, role := range roles {
		for _, roleID := range memberRoles {
			if role.ID == roleID {
				if role.Color != 0 {
					return role.Color
				}
			}
		}
	}

	for _, role := range roles {
		if role.ID == guild.ID {
			return role.Color
		}
	}

	return 0
}<|MERGE_RESOLUTION|>--- conflicted
+++ resolved
@@ -195,12 +195,6 @@
 	s.Lock()
 	defer s.Unlock()
 
-<<<<<<< HEAD
-	for index := range guild.Presences {
-		if guild.Presences[index].User.ID != presence.User.ID {
-			continue
-		}
-=======
 	for i, p := range guild.Presences {
 		if p.User.ID == presence.User.ID {
 			//guild.Presences[i] = presence
@@ -210,34 +204,29 @@
 			if presence.Status != "" {
 				guild.Presences[i].Status = presence.Status
 			}
->>>>>>> d4d47b65
-
-		guild.Presences[index].Game = presence.Game
-		guild.Presences[index].Roles = presence.Roles
-
-		if presence.User.Avatar != "" {
-			guild.Presences[index].User.Avatar = presence.User.Avatar
-		}
-		if presence.User.Discriminator != "" {
-			guild.Presences[index].User.Discriminator = presence.User.Discriminator
-		}
-		if presence.User.Email != "" {
-			guild.Presences[index].User.Email = presence.User.Email
-		}
-		if presence.User.Token != "" {
-			guild.Presences[index].User.Token = presence.User.Token
-		}
-		if presence.User.Username != "" {
-			guild.Presences[index].User.Username = presence.User.Username
-		}
-		if presence.Nick != "" {
-			guild.Presences[index].Nick = presence.Nick
-		}
-		if presence.Status != "" {
-			guild.Presences[index].Status = presence.Status
-		}
-
-		return nil
+
+			//Update the optionally sent user information
+			//ID Is a mandatory field so you should not need to check if it is empty
+			guild.Presences[i].User.ID = presence.User.ID
+
+			if presence.User.Avatar != "" {
+				guild.Presences[i].User.Avatar = presence.User.Avatar
+			}
+			if presence.User.Discriminator != "" {
+				guild.Presences[i].User.Discriminator = presence.User.Discriminator
+			}
+			if presence.User.Email != "" {
+				guild.Presences[i].User.Email = presence.User.Email
+			}
+			if presence.User.Token != "" {
+				guild.Presences[i].User.Token = presence.User.Token
+			}
+			if presence.User.Username != "" {
+				guild.Presences[i].User.Username = presence.User.Username
+			}
+
+			return nil
+		}
 	}
 
 	guild.Presences = append(guild.Presences, presence)
