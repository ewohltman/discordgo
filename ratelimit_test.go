--- conflicted
+++ resolved
@@ -1,11 +1,8 @@
 package discordgo
 
 import (
-<<<<<<< HEAD
 	"context"
-=======
 	"fmt"
->>>>>>> d4d47b65
 	"net/http"
 	"strconv"
 	"testing"
