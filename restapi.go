--- conflicted
+++ resolved
@@ -31,7 +31,7 @@
 	"time"
 )
 
-// All errors
+// All error constants
 var (
 	ErrJSONUnmarshal           = errors.New("json unmarshal")
 	ErrStatusOffline           = errors.New("You can't set your Status to offline")
@@ -42,8 +42,7 @@
 	ErrUnauthorized            = errors.New("HTTP request was unauthorized. This could be because the provided token was not a bot token. Please add \"Bot \" to the start of your token. https://discord.com/developers/docs/reference#authentication-example-bot-token-authorization-header")
 )
 
-// Request is the same as RequestWithBucketID but the bucket ID is the same as
-// urlStr.
+// Request is the same as RequestWithBucketID but the bucket id is the same as the urlStr
 func (s *Session) Request(method, urlStr string, data interface{}) (response []byte, err error) {
 	return s.RequestWithContext(context.TODO(), method, urlStr, data)
 }
@@ -54,8 +53,7 @@
 	return s.RequestWithContextBucketID(ctx, method, urlStr, data, strings.SplitN(urlStr, "?", 2)[0])
 }
 
-// RequestWithBucketID makes a (GET/POST/...) request to the Discord REST API
-// with JSON data.
+// RequestWithBucketID makes a (GET/POST/...) Requests to Discord REST API with JSON data.
 func (s *Session) RequestWithBucketID(method, urlStr string, data interface{}, bucketID string) (response []byte, err error) {
 	return s.RequestWithContextBucketID(context.TODO(), method, urlStr, data, bucketID)
 }
@@ -86,7 +84,7 @@
 	return s.RequestWithContextLockedBucket(ctx, method, urlStr, contentType, b, s.Ratelimiter.LockBucket(bucketID), sequence)
 }
 
-// RequestWithLockedBucket makes a request using a bucket that's already been locked.
+// RequestWithLockedBucket makes a request using a bucket that's already been locked
 func (s *Session) RequestWithLockedBucket(method, urlStr, contentType string, b []byte, bucket *Bucket, sequence int) (response []byte, err error) {
 	return s.RequestWithContextLockedBucket(context.TODO(), method, urlStr, contentType, b, bucket, sequence)
 }
@@ -930,9 +928,6 @@
 	return
 }
 
-<<<<<<< HEAD
-// GuildMemberRoleAdd adds the specified role to a given member via the Discord REST API.
-=======
 // GuildMemberMute server mutes a guild member
 //  guildID   : The ID of a Guild.
 //  userID    : The ID of a User.
@@ -959,11 +954,7 @@
 	return
 }
 
-// GuildMemberRoleAdd adds the specified role to a given member
-//  guildID   : The ID of a Guild.
-//  userID    : The ID of a User.
-//  roleID 	  : The ID of a Role to be assigned to the user.
->>>>>>> 8c5ca3de
+// GuildMemberRoleAdd adds the specified role to a given member via the Discord REST API.
 func (s *Session) GuildMemberRoleAdd(guildID, userID, roleID string) (err error) {
 	return s.GuildMemberRoleAddWithContext(context.TODO(), guildID, userID, roleID)
 }
