language: go
go:
    - 1.11.x
    - 1.12.x
    - 1.13.x
    - 1.14.x
<<<<<<< HEAD
=======
    - 1.15.x
env:
    - GO111MODULE=on
>>>>>>> 8c5ca3de
install:
    - go get github.com/bwmarrin/discordgo
    - go get -v .
    - go get -v golang.org/x/lint/golint
script:
    - diff <(gofmt -d .) <(echo -n)
    - go vet -x ./...
    - golint -set_exit_status ./...
    - go test -v -race ./...<|MERGE_RESOLUTION|>--- conflicted
+++ resolved
@@ -4,12 +4,9 @@
     - 1.12.x
     - 1.13.x
     - 1.14.x
-<<<<<<< HEAD
-=======
     - 1.15.x
 env:
     - GO111MODULE=on
->>>>>>> 8c5ca3de
 install:
     - go get github.com/bwmarrin/discordgo
     - go get -v .
